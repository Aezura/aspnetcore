<Project>
  <ItemDefinitionGroup>
    <Repository>
      <Build>true</Build>

      <!--
        Specifies the ruleset used to determine if a repo should build in a patch update, or not.
        The default is ProductChangesOnly.

        Rulesets:
          ProductChangeOnly
            Only produce new package versions if there were changes to product code.
            Examples: this is the default. Most repos should use this policy.

          CascadeVersion
            Produce new package versions if there were changes to product code, or if one of the package dependencies has updated.
            Examples: metapackages which are not top-level, but should still be used to help users get the latest transitive set of dependencies

          AlwaysUpdate
            Packages should update in every patch.
            Examples: top-level metapackages and templates.

       -->
      <PatchPolicy>ProductChangesOnly</PatchPolicy>
      <RootPath></RootPath>
    </Repository>
    <ShippedRepository>
      <Build>false</Build>
      <PatchPolicy>ProductChangesOnly</PatchPolicy>
      <RootPath></RootPath>
    </ShippedRepository>
  </ItemDefinitionGroup>

  <PropertyGroup>
    <TestsRequiredTheSharedRuntime Condition="'$(RepositoryToBuild)' == 'Templating'">true</TestsRequiredTheSharedRuntime>
  </PropertyGroup>

  <ItemGroup>
<<<<<<< HEAD
    <Repository Include="AADIntegration" />
    <Repository Include="Antiforgery" />
    <Repository Include="AzureIntegration" />
    <Repository Include="BasicMiddleware" />
    <Repository Include="CORS" />
    <Repository Include="DataProtection" RootPath="$(RepositoryRoot)src\DataProtection\" />
    <Repository Include="Diagnostics" />
    <Repository Include="DotNetTools" />
    <Repository Include="Hosting" />
    <Repository Include="HtmlAbstractions" />
    <Repository Include="HttpAbstractions" />
    <Repository Include="HttpClientFactory" />
    <Repository Include="HttpSysServer" />
    <Repository Include="Identity" />
    <Repository Include="IISIntegration" RootPath="$(RepositoryRoot)src\IISIntegration\" />
    <Repository Include="JavaScriptServices" />
    <Repository Include="JsonPatch" />
    <Repository Include="KestrelHttpServer" />
    <Repository Include="Localization" />
    <Repository Include="MetaPackages" PatchPolicy="CascadeVersions" />
    <Repository Include="Mvc" />
    <Repository Include="Razor" />
    <Repository Include="ResponseCaching" />
    <Repository Include="Routing" />
    <Repository Include="Security" />
    <Repository Include="Session" />
    <Repository Include="SignalR" />
    <Repository Include="StaticFiles" />
=======
    <Repository Include="Scaffolding" PatchPolicy="AlwaysUpdate" />
    <Repository Include="IISIntegration" RootPath="$(RepositoryRoot)src\IISIntegration\" />
>>>>>>> 289050b9
    <Repository Include="Templating" PatchPolicy="AlwaysUpdateAndCascadeVersions" />

    <!-- Test-only repos -->
    <Repository Include="AuthSamples" PatchPolicy="AlwaysUpdateAndCascadeVersions" />
    <Repository Include="MusicStore" PatchPolicy="AlwaysUpdateAndCascadeVersions" />
    <Repository Include="ServerTests" PatchPolicy="AlwaysUpdateAndCascadeVersions" />
  </ItemGroup>

  <ItemGroup>
    <ShippedRepository Include="AADIntegration" />
    <ShippedRepository Include="Antiforgery" />
    <ShippedRepository Include="AzureIntegration" />
    <ShippedRepository Include="BasicMiddleware" />
    <ShippedRepository Include="BrowserLink" />
    <ShippedRepository Include="CORS" />
    <ShippedRepository Include="Diagnostics" />
    <ShippedRepository Include="EntityFrameworkCore" />
    <ShippedRepository Include="Hosting" />
    <ShippedRepository Include="HttpAbstractions" />
    <ShippedRepository Include="HttpClientFactory" />
    <ShippedRepository Include="HttpSysServer" />
    <ShippedRepository Include="Identity" />
    <ShippedRepository Include="JavaScriptServices" />
    <ShippedRepository Include="KestrelHttpServer" />
    <ShippedRepository Include="Localization" />
    <ShippedRepository Include="MetaPackages" PatchPolicy="CascadeVersions" />
    <ShippedRepository Include="Mvc" />
    <ShippedRepository Include="MvcPrecompilation" />
    <ShippedRepository Include="Razor" />
    <ShippedRepository Include="ResponseCaching" />
    <ShippedRepository Include="Routing" />
    <ShippedRepository Include="Security" />
    <ShippedRepository Include="Session" />
    <ShippedRepository Include="SignalR" />
    <ShippedRepository Include="StaticFiles" />
  </ItemGroup>
</Project><|MERGE_RESOLUTION|>--- conflicted
+++ resolved
@@ -36,24 +36,19 @@
   </PropertyGroup>
 
   <ItemGroup>
-<<<<<<< HEAD
     <Repository Include="AADIntegration" />
     <Repository Include="Antiforgery" />
     <Repository Include="AzureIntegration" />
     <Repository Include="BasicMiddleware" />
     <Repository Include="CORS" />
-    <Repository Include="DataProtection" RootPath="$(RepositoryRoot)src\DataProtection\" />
     <Repository Include="Diagnostics" />
-    <Repository Include="DotNetTools" />
     <Repository Include="Hosting" />
-    <Repository Include="HtmlAbstractions" />
     <Repository Include="HttpAbstractions" />
     <Repository Include="HttpClientFactory" />
     <Repository Include="HttpSysServer" />
     <Repository Include="Identity" />
     <Repository Include="IISIntegration" RootPath="$(RepositoryRoot)src\IISIntegration\" />
     <Repository Include="JavaScriptServices" />
-    <Repository Include="JsonPatch" />
     <Repository Include="KestrelHttpServer" />
     <Repository Include="Localization" />
     <Repository Include="MetaPackages" PatchPolicy="CascadeVersions" />
@@ -65,10 +60,6 @@
     <Repository Include="Session" />
     <Repository Include="SignalR" />
     <Repository Include="StaticFiles" />
-=======
-    <Repository Include="Scaffolding" PatchPolicy="AlwaysUpdate" />
-    <Repository Include="IISIntegration" RootPath="$(RepositoryRoot)src\IISIntegration\" />
->>>>>>> 289050b9
     <Repository Include="Templating" PatchPolicy="AlwaysUpdateAndCascadeVersions" />
 
     <!-- Test-only repos -->
@@ -76,33 +67,4 @@
     <Repository Include="MusicStore" PatchPolicy="AlwaysUpdateAndCascadeVersions" />
     <Repository Include="ServerTests" PatchPolicy="AlwaysUpdateAndCascadeVersions" />
   </ItemGroup>
-
-  <ItemGroup>
-    <ShippedRepository Include="AADIntegration" />
-    <ShippedRepository Include="Antiforgery" />
-    <ShippedRepository Include="AzureIntegration" />
-    <ShippedRepository Include="BasicMiddleware" />
-    <ShippedRepository Include="BrowserLink" />
-    <ShippedRepository Include="CORS" />
-    <ShippedRepository Include="Diagnostics" />
-    <ShippedRepository Include="EntityFrameworkCore" />
-    <ShippedRepository Include="Hosting" />
-    <ShippedRepository Include="HttpAbstractions" />
-    <ShippedRepository Include="HttpClientFactory" />
-    <ShippedRepository Include="HttpSysServer" />
-    <ShippedRepository Include="Identity" />
-    <ShippedRepository Include="JavaScriptServices" />
-    <ShippedRepository Include="KestrelHttpServer" />
-    <ShippedRepository Include="Localization" />
-    <ShippedRepository Include="MetaPackages" PatchPolicy="CascadeVersions" />
-    <ShippedRepository Include="Mvc" />
-    <ShippedRepository Include="MvcPrecompilation" />
-    <ShippedRepository Include="Razor" />
-    <ShippedRepository Include="ResponseCaching" />
-    <ShippedRepository Include="Routing" />
-    <ShippedRepository Include="Security" />
-    <ShippedRepository Include="Session" />
-    <ShippedRepository Include="SignalR" />
-    <ShippedRepository Include="StaticFiles" />
-  </ItemGroup>
 </Project>