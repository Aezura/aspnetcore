<Project>

  <ItemGroup>
    <!-- Third-party components in Microsoft.AspNetCore.App which should be signed.  -->
      <!-- Microsoft.AspNetCore.App -->
      <FilesToSign Include="Newtonsoft.Json.dll"                                           Certificate="$(AssemblySigning3rdPartyCertName)" Container="Microsoft.AspNetCore.App" />
      <FilesToSign Include="Newtonsoft.Json.Bson.dll"                                      Certificate="$(AssemblySigning3rdPartyCertName)" Container="Microsoft.AspNetCore.App" />
      <FilesToSign Include="Remotion.Linq.dll"                                             Certificate="$(AssemblySigning3rdPartyCertName)" Container="Microsoft.AspNetCore.App" />
      <FilesToSign Include="System.Interactive.Async.dll"                                  Certificate="$(AssemblySigning3rdPartyCertName)" Container="Microsoft.AspNetCore.App" />

    <!-- These files came from the aspnet/Extensions build, but have to be re-signed because we crossgen them. -->
<<<<<<< HEAD
=======
      <FilesToSign Include="Microsoft.Extensions.Configuration.AzureKeyVault.dll"           Certificate="$(AssemblySigningCertName)" Container="Microsoft.AspNetCore.All" />
      <FilesToSign Include="Microsoft.Extensions.Logging.AzureAppServices.dll"              Certificate="$(AssemblySigningCertName)" Container="Microsoft.AspNetCore.All" />

>>>>>>> d81128de
      <FilesToSign Include="Microsoft.Extensions.Configuration.Abstractions.dll"            Certificate="$(AssemblySigningCertName)" Container="Microsoft.AspNetCore.App" />
      <FilesToSign Include="Microsoft.Extensions.Configuration.Binder.dll"                  Certificate="$(AssemblySigningCertName)" Container="Microsoft.AspNetCore.App" />
      <FilesToSign Include="Microsoft.Extensions.Configuration.CommandLine.dll"             Certificate="$(AssemblySigningCertName)" Container="Microsoft.AspNetCore.App" />
      <FilesToSign Include="Microsoft.Extensions.Configuration.dll"                         Certificate="$(AssemblySigningCertName)" Container="Microsoft.AspNetCore.App" />
      <FilesToSign Include="Microsoft.Extensions.Configuration.EnvironmentVariables.dll"    Certificate="$(AssemblySigningCertName)" Container="Microsoft.AspNetCore.App" />
      <FilesToSign Include="Microsoft.Extensions.Configuration.FileExtensions.dll"          Certificate="$(AssemblySigningCertName)" Container="Microsoft.AspNetCore.App" />
      <FilesToSign Include="Microsoft.Extensions.Configuration.Ini.dll"                     Certificate="$(AssemblySigningCertName)" Container="Microsoft.AspNetCore.App" />
      <FilesToSign Include="Microsoft.Extensions.Configuration.Json.dll"                    Certificate="$(AssemblySigningCertName)" Container="Microsoft.AspNetCore.App" />
      <FilesToSign Include="Microsoft.Extensions.Configuration.KeyPerFile.dll"              Certificate="$(AssemblySigningCertName)" Container="Microsoft.AspNetCore.App" />
      <FilesToSign Include="Microsoft.Extensions.Configuration.UserSecrets.dll"             Certificate="$(AssemblySigningCertName)" Container="Microsoft.AspNetCore.App" />
      <FilesToSign Include="Microsoft.Extensions.Configuration.Xml.dll"                     Certificate="$(AssemblySigningCertName)" Container="Microsoft.AspNetCore.App" />
      <FilesToSign Include="Microsoft.Extensions.DependencyInjection.Abstractions.dll"      Certificate="$(AssemblySigningCertName)" Container="Microsoft.AspNetCore.App" />
      <FilesToSign Include="Microsoft.Extensions.DependencyInjection.dll"                   Certificate="$(AssemblySigningCertName)" Container="Microsoft.AspNetCore.App" />
      <FilesToSign Include="Microsoft.Extensions.DiagnosticAdapter.dll"                     Certificate="$(AssemblySigningCertName)" Container="Microsoft.AspNetCore.App" />
      <FilesToSign Include="Microsoft.Extensions.FileProviders.Abstractions.dll"            Certificate="$(AssemblySigningCertName)" Container="Microsoft.AspNetCore.App" />
      <FilesToSign Include="Microsoft.Extensions.FileProviders.Composite.dll"               Certificate="$(AssemblySigningCertName)" Container="Microsoft.AspNetCore.App" />
      <FilesToSign Include="Microsoft.Extensions.FileProviders.Embedded.dll"                Certificate="$(AssemblySigningCertName)" Container="Microsoft.AspNetCore.App" />
      <FilesToSign Include="Microsoft.Extensions.FileProviders.Physical.dll"                Certificate="$(AssemblySigningCertName)" Container="Microsoft.AspNetCore.App" />
      <FilesToSign Include="Microsoft.Extensions.FileSystemGlobbing.dll"                    Certificate="$(AssemblySigningCertName)" Container="Microsoft.AspNetCore.App" />
      <FilesToSign Include="Microsoft.Extensions.Logging.Abstractions.dll"                  Certificate="$(AssemblySigningCertName)" Container="Microsoft.AspNetCore.App" />
      <FilesToSign Include="Microsoft.Extensions.Logging.Configuration.dll"                 Certificate="$(AssemblySigningCertName)" Container="Microsoft.AspNetCore.App" />
      <FilesToSign Include="Microsoft.Extensions.Logging.Console.dll"                       Certificate="$(AssemblySigningCertName)" Container="Microsoft.AspNetCore.App" />
      <FilesToSign Include="Microsoft.Extensions.Logging.Debug.dll"                         Certificate="$(AssemblySigningCertName)" Container="Microsoft.AspNetCore.App" />
      <FilesToSign Include="Microsoft.Extensions.Logging.EventSource.dll"                   Certificate="$(AssemblySigningCertName)" Container="Microsoft.AspNetCore.App" />
      <FilesToSign Include="Microsoft.Extensions.Logging.TraceSource.dll"                   Certificate="$(AssemblySigningCertName)" Container="Microsoft.AspNetCore.App" />
      <FilesToSign Include="Microsoft.Extensions.Logging.dll"                               Certificate="$(AssemblySigningCertName)" Container="Microsoft.AspNetCore.App" />
      <FilesToSign Include="Microsoft.Extensions.ObjectPool.dll"                            Certificate="$(AssemblySigningCertName)" Container="Microsoft.AspNetCore.App" />
      <FilesToSign Include="Microsoft.Extensions.Options.ConfigurationExtensions.dll"       Certificate="$(AssemblySigningCertName)" Container="Microsoft.AspNetCore.App" />
      <FilesToSign Include="Microsoft.Extensions.Options.DataAnnotations.dll"               Certificate="$(AssemblySigningCertName)" Container="Microsoft.AspNetCore.App" />
      <FilesToSign Include="Microsoft.Extensions.Options.dll"                               Certificate="$(AssemblySigningCertName)" Container="Microsoft.AspNetCore.App" />
      <FilesToSign Include="Microsoft.Extensions.Primitives.dll"                            Certificate="$(AssemblySigningCertName)" Container="Microsoft.AspNetCore.App" />

    <!-- These files came from partner teams. They have to be re-signed because we crossgen them and redistributable them in our installers. -->

      <!-- Microsoft.AspNetCore.App -->
      <FilesToSign Include="Microsoft.CodeAnalysis.CSharp.dll"                              Certificate="$(AssemblySigningCertName)" Container="Microsoft.AspNetCore.App" />
      <FilesToSign Include="Microsoft.CodeAnalysis.dll"                                     Certificate="$(AssemblySigningCertName)" Container="Microsoft.AspNetCore.App" />
      <FilesToSign Include="Microsoft.DotNet.PlatformAbstractions.dll"                      Certificate="$(AssemblySigningCertName)" Container="Microsoft.AspNetCore.App" />
      <FilesToSign Include="Microsoft.Extensions.DependencyModel.dll"                       Certificate="$(AssemblySigningCertName)" Container="Microsoft.AspNetCore.App" />
      <FilesToSign Include="Microsoft.IdentityModel.JsonWebTokens.dll"                      Certificate="$(AssemblySigningCertName)" Container="Microsoft.AspNetCore.App" />
      <FilesToSign Include="Microsoft.IdentityModel.Logging.dll"                            Certificate="$(AssemblySigningCertName)" Container="Microsoft.AspNetCore.App" />
      <FilesToSign Include="Microsoft.IdentityModel.Protocols.dll"                          Certificate="$(AssemblySigningCertName)" Container="Microsoft.AspNetCore.App" />
      <FilesToSign Include="Microsoft.IdentityModel.Protocols.OpenIdConnect.dll"            Certificate="$(AssemblySigningCertName)" Container="Microsoft.AspNetCore.App" />
      <FilesToSign Include="Microsoft.IdentityModel.Protocols.WsFederation.dll"             Certificate="$(AssemblySigningCertName)" Container="Microsoft.AspNetCore.App" />
      <FilesToSign Include="Microsoft.IdentityModel.Tokens.dll"                             Certificate="$(AssemblySigningCertName)" Container="Microsoft.AspNetCore.App" />
      <FilesToSign Include="Microsoft.IdentityModel.Tokens.Saml.dll"                        Certificate="$(AssemblySigningCertName)" Container="Microsoft.AspNetCore.App" />
      <FilesToSign Include="Microsoft.IdentityModel.Xml.dll"                                Certificate="$(AssemblySigningCertName)" Container="Microsoft.AspNetCore.App" />
      <FilesToSign Include="System.Data.SqlClient.dll"                                      Certificate="$(AssemblySigningCertName)" Container="Microsoft.AspNetCore.App" />
      <FilesToSign Include="System.IdentityModel.Tokens.Jwt.dll"                            Certificate="$(AssemblySigningCertName)" Container="Microsoft.AspNetCore.App" />
      <FilesToSign Include="System.IO.Pipelines.dll"                                        Certificate="$(AssemblySigningCertName)" Container="Microsoft.AspNetCore.App" />
      <FilesToSign Include="System.Net.Http.Formatting.dll"                                 Certificate="$(AssemblySigningCertName)" Container="Microsoft.AspNetCore.App" />
      <FilesToSign Include="System.Net.WebSockets.WebSocketProtocol.dll"                    Certificate="$(AssemblySigningCertName)" Container="Microsoft.AspNetCore.App" />
      <FilesToSign Include="System.Runtime.CompilerServices.Unsafe.dll"                     Certificate="$(AssemblySigningCertName)" Container="Microsoft.AspNetCore.App" />
      <FilesToSign Include="System.Security.Cryptography.Pkcs.dll"                          Certificate="$(AssemblySigningCertName)" Container="Microsoft.AspNetCore.App" />
      <FilesToSign Include="System.Security.Cryptography.Xml.dll"                           Certificate="$(AssemblySigningCertName)" Container="Microsoft.AspNetCore.App" />
      <FilesToSign Include="System.Security.Permissions.dll"                                Certificate="$(AssemblySigningCertName)" Container="Microsoft.AspNetCore.App" />
      <FilesToSign Include="System.Text.Encoding.CodePages.dll"                             Certificate="$(AssemblySigningCertName)" Container="Microsoft.AspNetCore.App" />
      <FilesToSign Include="System.Text.Encodings.Web.dll"                                  Certificate="$(AssemblySigningCertName)" Container="Microsoft.AspNetCore.App" />
      <FilesToSign Include="System.Threading.Channels.dll"                                  Certificate="$(AssemblySigningCertName)" Container="Microsoft.AspNetCore.App" />
  </ItemGroup>

</Project><|MERGE_RESOLUTION|>--- conflicted
+++ resolved
@@ -9,12 +9,6 @@
       <FilesToSign Include="System.Interactive.Async.dll"                                  Certificate="$(AssemblySigning3rdPartyCertName)" Container="Microsoft.AspNetCore.App" />
 
     <!-- These files came from the aspnet/Extensions build, but have to be re-signed because we crossgen them. -->
-<<<<<<< HEAD
-=======
-      <FilesToSign Include="Microsoft.Extensions.Configuration.AzureKeyVault.dll"           Certificate="$(AssemblySigningCertName)" Container="Microsoft.AspNetCore.All" />
-      <FilesToSign Include="Microsoft.Extensions.Logging.AzureAppServices.dll"              Certificate="$(AssemblySigningCertName)" Container="Microsoft.AspNetCore.All" />
-
->>>>>>> d81128de
       <FilesToSign Include="Microsoft.Extensions.Configuration.Abstractions.dll"            Certificate="$(AssemblySigningCertName)" Container="Microsoft.AspNetCore.App" />
       <FilesToSign Include="Microsoft.Extensions.Configuration.Binder.dll"                  Certificate="$(AssemblySigningCertName)" Container="Microsoft.AspNetCore.App" />
       <FilesToSign Include="Microsoft.Extensions.Configuration.CommandLine.dll"             Certificate="$(AssemblySigningCertName)" Container="Microsoft.AspNetCore.App" />
